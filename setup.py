--- conflicted
+++ resolved
@@ -39,12 +39,7 @@
 ]
 
 install_requires = [
-<<<<<<< HEAD
-    "click>=7",
     "reana-commons>=0.8.0a11,<0.9.0",
-=======
-    "reana-commons>=0.7.5a2,<0.8.0",
->>>>>>> 4b83d45d
 ]
 
 packages = find_packages()
